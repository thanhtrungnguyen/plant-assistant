--- conflicted
+++ resolved
@@ -67,7 +67,6 @@
     # CORS
     CORS_ORIGINS: Set[str] = {"http://localhost:3000"}
 
-<<<<<<< HEAD
     # Pinecone / Vector DB
     PINECONE_API_KEY: str | None = None
     PINECONE_ENVIRONMENT: str | None = None  # legacy (if needed)
@@ -77,13 +76,6 @@
     PINECONE_DEFAULT_INDEX: str | None = None
     PINECONE_DEFAULT_NAMESPACE: str | None = None
 
-    # OpenAI / AI configuration
-    OPENAI_API_KEY: str | None = None
-    OPENAI_MODEL: str | None = None
-    OPENAI_VISION_MODEL: str | None = None
-    OPENAI_MAX_TOKENS: int | None = 1500
-    OPENAI_TEMPERATURE: float | None = 0.1
-=======
     # AI/OpenAI Configuration
     OPENAI_BASE_URL: str = os.getenv("OPENAI_BASE_URL", "https://api.openai.com/v1")
     OPENAI_API_KEY: str = os.getenv("OPENAI_API_KEY", "your-openai-api-key")
@@ -91,7 +83,6 @@
     OPENAI_VISION_MODEL: str = os.getenv("OPENAI_VISION_MODEL", "gpt-4o")
     OPENAI_MAX_TOKENS: int = int(os.getenv("OPENAI_MAX_TOKENS", 1500))
     OPENAI_TEMPERATURE: float = float(os.getenv("OPENAI_TEMPERATURE", 0.1))
->>>>>>> a291ef22
 
     model_config = SettingsConfigDict(
         env_file=Path(__file__).parent.parent.parent / ".env",
