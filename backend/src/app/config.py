import os

from typing import Set
from pathlib import Path

from pydantic_settings import BaseSettings, SettingsConfigDict


class Settings(BaseSettings):
    # OpenAPI docs
    OPENAPI_URL: str = "/openapi.json"

    # Database
    DATABASE_URL: str = "postgresql+asyncpg://user:password@localhost/dbname"
    TEST_DATABASE_URL: str | None = None
    EXPIRE_ON_COMMIT: bool = False

    # User
    ACCESS_SECRET_KEY: str = "your-secret-key"
    RESET_PASSWORD_SECRET_KEY: str = "your-reset-secret-key"
    VERIFICATION_SECRET_KEY: str = "your-verification-secret-key"
    ALGORITHM: str = "HS256"
    ACCESS_TOKEN_EXPIRE_SECONDS: int = 3600

    # Email
    MAIL_USERNAME: str | None = None
    MAIL_PASSWORD: str | None = None
    MAIL_FROM: str | None = None
    MAIL_SERVER: str | None = None
    MAIL_PORT: int | None = None
    MAIL_FROM_NAME: str = "FastAPI template"
    MAIL_STARTTLS: bool = True
    MAIL_SSL_TLS: bool = False
    USE_CREDENTIALS: bool = True
    VALIDATE_CERTS: bool = True
    TEMPLATE_DIR: str = "email_templates"

    # Frontend
    FRONTEND_URL: str = "http://localhost:3000"

    # CORS
    CORS_ORIGINS: Set[str] = {"http://localhost:3000"}

<<<<<<< HEAD
    OPENAI_API_KEY: str = "your-open-api-key"
    WEATHER_API_KEY: str = "66ae9620c64d4036a01131409251208"
=======
    # AI/OpenAI Configuration
    OPENAI_BASE_URL: str = os.getenv("OPENAI_BASE_URL", "https://api.openai.com/v1")
    OPENAI_API_KEY: str = os.getenv("OPENAI_API_KEY", "your-openai-api-key")
    OPENAI_MODEL: str = os.getenv("OPENAI_MODEL", "gpt-4o")
    OPENAI_VISION_MODEL: str = os.getenv("OPENAI_VISION_MODEL", "gpt-4o")
    OPENAI_MAX_TOKENS: int = int(os.getenv("OPENAI_MAX_TOKENS", 1500))
    OPENAI_TEMPERATURE: float = float(os.getenv("OPENAI_TEMPERATURE", 0.1))
>>>>>>> 337030c3

    model_config = SettingsConfigDict(
        env_file=Path(__file__).parent.parent.parent / ".env",
        env_file_encoding="utf-8",
        extra="ignore",
    )


settings = Settings()<|MERGE_RESOLUTION|>--- conflicted
+++ resolved
@@ -41,10 +41,6 @@
     # CORS
     CORS_ORIGINS: Set[str] = {"http://localhost:3000"}
 
-<<<<<<< HEAD
-    OPENAI_API_KEY: str = "your-open-api-key"
-    WEATHER_API_KEY: str = "66ae9620c64d4036a01131409251208"
-=======
     # AI/OpenAI Configuration
     OPENAI_BASE_URL: str = os.getenv("OPENAI_BASE_URL", "https://api.openai.com/v1")
     OPENAI_API_KEY: str = os.getenv("OPENAI_API_KEY", "your-openai-api-key")
@@ -52,7 +48,9 @@
     OPENAI_VISION_MODEL: str = os.getenv("OPENAI_VISION_MODEL", "gpt-4o")
     OPENAI_MAX_TOKENS: int = int(os.getenv("OPENAI_MAX_TOKENS", 1500))
     OPENAI_TEMPERATURE: float = float(os.getenv("OPENAI_TEMPERATURE", 0.1))
->>>>>>> 337030c3
+
+    OPENAI_API_KEY: str = "your-open-api-key"
+    WEATHER_API_KEY: str = "66ae9620c64d4036a01131409251208"
 
     model_config = SettingsConfigDict(
         env_file=Path(__file__).parent.parent.parent / ".env",
