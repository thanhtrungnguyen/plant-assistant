from openai import OpenAI
import requests
from ..core.config import settings
from fastapi.routing import APIRoute
import torch
from transformers import VitsModel, AutoTokenizer
import io
import torchaudio
import edge_tts
from .schemas import UserData
from pydub import AudioSegment

model = VitsModel.from_pretrained("facebook/mms-tts-vie")
tokenizer = AutoTokenizer.from_pretrained("facebook/mms-tts-vie")


def simple_generate_unique_route_id(route: APIRoute) -> str:
    return f"{route.tags[0]}-{route.name}"


# backend/src/app/utils.py


def get_weather(location_str: str) -> str:
    url = f"http://api.weatherapi.com/v1/current.json?key={settings.WEATHER_API_KEY}&q={location_str}&lang=vi"
    response = requests.get(url)
    data = response.json()
    condition = data["current"]["condition"]["text"]
    location_name = data["location"]["name"]
    temp = data["current"]["temp_c"]
    return f"Thời tiết hôm nay tại {location_name}: {condition}, nhiệt độ {temp}°C."


client = OpenAI(
    api_key=settings.OPENAI_API_KEY,
    base_url="https://aiportalapi.stu-platform.live/jpe",
)


from typing import Optional

def generate_podcast(name: str, plants: str, weather: Optional[str] = None) -> str:
    if weather:
        weather_part = f"- Thời tiết hôm nay: {weather}\n"
    else:
        weather_part = "- Không có thông tin thời tiết. Chỉ tập trung vào lời khuyên chăm sóc cây theo mùa hoặc chung chung.\n"

    prompt = (
        f"Hãy viết một đoạn podcast ngắn (khoảng 30 giây) dành cho {name}, bao gồm:\n"
        f"{weather_part}"
        f"- Danh sách cây trồng: {plants}\n"
        f"- Gợi ý những việc nên làm trong ngày để chăm sóc cây.\n"
        f"Văn phong nên truyền cảm hứng, nhẹ nhàng, gần gũi và khiến người nghe muốn kết nối với thiên nhiên và cây cối."
    )

    response = client.chat.completions.create(
<<<<<<< HEAD
        model="gpt-4o",
=======
        model=settings.OPENAI_MODEL,
>>>>>>> a352abb3
        messages=[
            {
                "role": "system",
                "content": (
                    "Bạn là một chuyên gia podcast về chăm sóc cây trồng. "
                    "Hãy tạo ra một đoạn podcast ngắn, truyền cảm hứng và hữu ích cho người yêu cây."
                ),
            },
            {"role": "user", "content": prompt},
        ],
    )

    return response.choices[0].message.content

def text_to_wav_bytes(text: str) -> bytes:
    inputs = tokenizer(text, return_tensors="pt")
    with torch.no_grad():
        output = model(**inputs).waveform  # tensor [1, length]

    waveform = output.squeeze(0)  # [length]
    buffer = io.BytesIO()
    torchaudio.save(
        buffer, waveform.unsqueeze(0), model.config.sampling_rate, format="wav"
    )
    buffer.seek(0)
    return buffer.read()


def generate_dummy_data(user_id):
    plant_names = ["Cây vạn niên thanh", "Cây lưỡi hổ", "Cây hạnh phúc"]
    plants_str = ", ".join(plant_names)
    return UserData(address="Hà Nội", plants=plants_str, userName="Hoa")

async def synthesize_edge_tts(text: str, voice: str = "vi-VN-HoaiMyNeural") -> bytes:
    buffer_mp3 = io.BytesIO()

    # Gọi TTS và stream vào BytesIO
    communicate = edge_tts.Communicate(text=text, voice=voice)
    async for chunk in communicate.stream():
        if chunk["type"] == "audio":
            buffer_mp3.write(chunk["data"])

    # Đọc MP3 từ buffer và chuyển sang WAV
    buffer_mp3.seek(0)
    audio = AudioSegment.from_file(buffer_mp3, format="mp3")

    buffer_wav = io.BytesIO()
    audio.export(buffer_wav, format="wav")
    buffer_wav.seek(0)
    return buffer_wav.read()<|MERGE_RESOLUTION|>--- conflicted
+++ resolved
@@ -54,11 +54,7 @@
     )
 
     response = client.chat.completions.create(
-<<<<<<< HEAD
-        model="gpt-4o",
-=======
         model=settings.OPENAI_MODEL,
->>>>>>> a352abb3
         messages=[
             {
                 "role": "system",
