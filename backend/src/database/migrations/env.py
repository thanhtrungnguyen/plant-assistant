import logging
from logging.config import fileConfig
from typing import Optional

from alembic import context
from sqlalchemy import create_engine, pool

# Use project modules (no prefixed 'src.' since backend/src is already on sys.path)
from src.core.config import settings
from src.database.base import Base

# this is the Alembic Config object, which provides
# access to the values within the .ini file in use.
config = context.config

# Interpret the config file for Python logging.
# This line sets up loggers basically.
if config.config_file_name is not None:
    fileConfig(config.config_file_name)

# add your model's MetaData object here
# for 'autogenerate' support
# from myapp import mymodel
# target_metadata = mymodel.Base.metadata
target_metadata = Base.metadata

# Import all models for Alembic autogenerate to work
from src.auth.models import (
    OAuthAccount,
    PasswordCredential,
    PasswordResetToken,
    RefreshToken,
    User,
)

<<<<<<< HEAD
# Import chat models for migration generation
# try:
#     from chat.models.chat_models import (  # noqa: E402, F401
#         ChatSession,
#         ChatMessage,
#         ChatKnowledge,
#     )
# except ImportError:
#     pass  # Chat models not available yet
=======
# Care advice models
from src.care.models import (
    CarePlan,
    CareTaskTemplate,
)

# Conversation models
from src.conversations.models import (
    ChatMessage,
    ConversationSession,
)

# Diagnosis models
from src.diagnosis.models import (
    DiagnosisAsset,
    DiagnosisCandidate,
    DiagnosisSession,
    IssueCatalog,
)

# Feedback model
from src.feedback.models import (
    Feedback,
)

# Plant-related models
from src.plants.models import (
    Plant,
    PlantPhoto,
    PlantShare,
)

# Reminder models
from src.reminders.models import (
    Reminder,
    ReminderLog,
)

# Species model
from src.species.models import (
    Species,
)

# Vector storage model
from src.vertors.models import (
    VectorItem,
)
>>>>>>> 502e6928

# other values from the config, defined by the needs of env.py,
# can be acquired:
# my_important_option = config.get_main_option("my_important_option")
# ... etc.


def get_url() -> str:
    """Return a synchronous SQLAlchemy URL for Alembic.

    The app uses an async driver (asyncpg) at runtime. Alembic autogenerate runs
    synchronously, so we swap to psycopg if an asyncpg URL is provided.
    """
    url = settings.DATABASE_URL
    if "+asyncpg" in url:
        return url.replace("+asyncpg", "+psycopg")
    return url


def run_migrations_offline() -> None:
    """Run migrations in 'offline' mode.

    This configures the context with just a URL
    and not an Engine, though an Engine is acceptable
    here as well.  By skipping the Engine creation
    we don't even need a DBAPI to be available.

    Calls to context.execute() here emit the given string to the
    script output.

    """
    # Use our computed (possibly driver-adjusted) URL
    url = get_url()
    context.configure(
        url=url,
        target_metadata=target_metadata,
        literal_binds=True,
        compare_type=True,  # detect type changes
        compare_server_default=True,
        dialect_opts={"paramstyle": "named"},
    )

    with context.begin_transaction():
        context.run_migrations()


def run_migrations_online() -> None:
    """Run migrations in 'online' mode.

    In this scenario we need to create an Engine
    and associate a connection with the context.

    """
    from sqlalchemy.engine import Engine  # Add this import at the top if not present

    connectable: Optional[Engine] = context.config.attributes.get("connection", None)

    if connectable is None:
        # Build synchronous engine for autogeneration
        sync_url = get_url()
        try:
            connectable = create_engine(sync_url, poolclass=pool.NullPool, future=True)
        except Exception as exc:  # pragma: no cover - defensive
            logging.error(f"Failed to create engine for Alembic: {exc}")
            raise
    with connectable.connect() as connection:
        context.configure(
            connection=connection,
            target_metadata=target_metadata,
            compare_type=True,
            compare_server_default=True,
        )

        with context.begin_transaction():
            context.run_migrations()


if context.is_offline_mode():
    run_migrations_offline()
else:
    run_migrations_online()<|MERGE_RESOLUTION|>--- conflicted
+++ resolved
@@ -33,17 +33,6 @@
     User,
 )
 
-<<<<<<< HEAD
-# Import chat models for migration generation
-# try:
-#     from chat.models.chat_models import (  # noqa: E402, F401
-#         ChatSession,
-#         ChatMessage,
-#         ChatKnowledge,
-#     )
-# except ImportError:
-#     pass  # Chat models not available yet
-=======
 # Care advice models
 from src.care.models import (
     CarePlan,
@@ -91,7 +80,6 @@
 from src.vertors.models import (
     VectorItem,
 )
->>>>>>> 502e6928
 
 # other values from the config, defined by the needs of env.py,
 # can be acquired:
