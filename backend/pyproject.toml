[project]
name = "app"
version = "0.0.4"
description = ""
authors = [{ name = "Anderson Resende", email = "anderson@vinta.com.br" }]
requires-python = ">=3.12,<3.13"
readme = "README.md"
dependencies = [
    "fastapi[standard]>=0.115.0",
    "asyncpg>=0.29.0",
    "fastapi-users[sqlalchemy]>=13.0.0",
    "pydantic-settings>=2.5.2",
    "fastapi-mail>=1.4.1",
    "openai>=1.99.6",
    "pinecone>=7.3.0",
    "pillow>=10.4.0",
    "uvicorn[standard]>=0.35.0",
    "authlib>=1.6.1",
    "pyjwt>=2.10.1",
    "sqlalchemy>=2.0.42",
    "redis>=6.4.0",
    "httpx>=0.28.1",
    "python-multipart>=0.0.20",
    "alembic>=1.16.4",
    "psycopg[binary]>=3.2.9",
    "passlib[bcrypt]>=1.7.4",
    "jinja2>=3.1.6",
    "langgraph>=0.2.0",
    "langchain>=0.3.0",
    "langchain-openai>=0.2.0",
    "torch>=2.8.0",
    "transformers>=4.55.2",
    "soundfile>=0.13.1",
    "torchaudio>=2.8.0",
    "onnxruntime>=1.22.1",
<<<<<<< HEAD
    "edge-tts>=7.2.0",
    "pydub>=0.25.1",
    "ffmpeg>=1.4",
    "ffprobe>=0.5",
=======
    "itsdangerous>=2.2.0",
>>>>>>> a352abb3
]

[dependency-groups]
dev = [
    "pre-commit>=3.4.0",
    "ruff>=0.1.0",
    "watchdog>=5.0.3",
    "python-dotenv>=1.0.1",
    "pytest>=8.3.3",
    "pytest-mock>=3.14.0",
    "mypy>=1.13.0",
    "coveralls>=4.0.1",
    "alembic>=1.14.0",
    "pytest-asyncio>=0.24.0",
    "mkdocs-material[imaging]>=9.6.9",
]

[tool.uv]
package = false

[tool.hatch.build.targets.sdist]
include = ["commands"]

[tool.hatch.build.targets.wheel]
include = ["commands"]

[build-system]
requires = ["hatchling"]
build-backend = "hatchling.build"

[tool.ruff.lint.per-file-ignores]
"src/database/migrations/*" = ["E402", "F401"]<|MERGE_RESOLUTION|>--- conflicted
+++ resolved
@@ -33,14 +33,11 @@
     "soundfile>=0.13.1",
     "torchaudio>=2.8.0",
     "onnxruntime>=1.22.1",
-<<<<<<< HEAD
     "edge-tts>=7.2.0",
     "pydub>=0.25.1",
     "ffmpeg>=1.4",
     "ffprobe>=0.5",
-=======
     "itsdangerous>=2.2.0",
->>>>>>> a352abb3
 ]
 
 [dependency-groups]
