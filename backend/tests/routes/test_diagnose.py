<<<<<<< HEAD
"""
Tests for plant diagnosis API
"""

import pytest
from unittest.mock import patch, AsyncMock, Mock
from fastapi.testclient import TestClient
from io import BytesIO
from PIL import Image

from app.main import app
from app.services.plant_diagnosis import PlantDiagnosisService


client = TestClient(app)


def create_test_image() -> BytesIO:
    """Create a simple test image for testing"""
    image = Image.new("RGB", (200, 200), color="green")
    img_buffer = BytesIO()
    image.save(img_buffer, format="JPEG")
    img_buffer.seek(0)
    return img_buffer


@pytest.mark.asyncio
class TestDiagnoseAPI:
    def test_health_check_endpoint(self):
        """Test the health check endpoint"""
        with patch(
            "app.services.plant_diagnosis.get_diagnosis_service"
        ) as mock_get_service:
            mock_service = Mock()
            mock_get_service.return_value = mock_service

            response = client.get("/diagnose/health")
            assert response.status_code == 200
            assert response.json()["status"] == "healthy"

    def test_diagnose_invalid_file_type(self):
        """Test diagnosis with invalid file type"""
        # Create a text file instead of image
        files = {"file": ("test.txt", "Hello world", "text/plain")}

        response = client.post("/diagnose/", files=files)
        assert response.status_code == 400
        assert "Invalid file type" in response.json()["detail"]

    @patch("app.services.plant_diagnosis.get_diagnosis_service")
    async def test_diagnose_success(self, mock_get_service):
        """Test successful plant diagnosis"""
        # Mock the diagnosis service
        mock_service = AsyncMock()
        mock_service.diagnose_plant.return_value = {
            "plant_name": "Monstera Deliciosa",
            "condition": "Healthy",
            "detail_diagnosis": "This plant shows excellent health with vibrant green leaves and proper growth patterns.",
            "action_plan": [
                {"id": 1, "action": "Continue current watering schedule"},
                {"id": 2, "action": "Maintain bright, indirect light"},
                {"id": 3, "action": "Monitor for pest activity monthly"},
            ],
        }
        mock_get_service.return_value = mock_service

        # Create test image
        img_buffer = create_test_image()
        files = {"file": ("plant.jpg", img_buffer, "image/jpeg")}

        response = client.post("/diagnose/", files=files)

        assert response.status_code == 200
        data = response.json()
        assert data["plant_name"] == "Monstera Deliciosa"
        assert data["condition"] == "Healthy"
        assert len(data["action_plan"]) == 3
        assert data["action_plan"][0]["action"] == "Continue current watering schedule"

    @patch("app.services.plant_diagnosis.get_diagnosis_service")
    async def test_diagnose_service_error(self, mock_get_service):
        """Test diagnosis with service error"""
        # Mock service to return error
        mock_service = AsyncMock()
        mock_service.diagnose_plant.return_value = {
            "error": "validation_failed",
            "message": "Image does not contain a plant",
        }
        mock_get_service.return_value = mock_service

        # Create test image
        img_buffer = create_test_image()
        files = {"file": ("plant.jpg", img_buffer, "image/jpeg")}

        response = client.post("/diagnose/", files=files)

        assert response.status_code == 200
        data = response.json()
        assert data["error"] == "validation_failed"
        assert "does not contain a plant" in data["message"]

    def test_diagnose_file_too_large(self):
        """Test diagnosis with oversized file"""
        # Create a large dummy file (simulate 11MB)
        large_content = b"0" * (11 * 1024 * 1024)  # 11MB
        files = {"file": ("large.jpg", large_content, "image/jpeg")}

        response = client.post("/diagnose/", files=files)
        assert response.status_code == 400
        assert "File too large" in response.json()["detail"]


@pytest.mark.asyncio
class TestPlantDiagnosisService:
    @patch("app.services.plant_diagnosis.settings")
    def test_service_initialization_without_api_key(self, mock_settings):
        """Test service fails without OpenAI API key"""
        mock_settings.OPENAI_API_KEY = None

        with pytest.raises(ValueError, match="OPENAI_API_KEY not configured"):
            PlantDiagnosisService()

    @patch("app.services.plant_diagnosis.settings")
    @patch("app.services.plant_diagnosis.ChatOpenAI")
    def test_service_initialization_success(self, mock_chat_openai, mock_settings):
        """Test successful service initialization"""
        mock_settings.OPENAI_API_KEY = "test-key"
        mock_settings.OPENAI_MODEL = "gpt-4o"
        mock_settings.OPENAI_VISION_MODEL = "gpt-4o"
        mock_settings.OPENAI_MAX_TOKENS = 1500
        mock_settings.OPENAI_TEMPERATURE = 0.1

        # Mock ChatOpenAI instances
        mock_llm = Mock()
        mock_vision_llm = Mock()
        mock_chat_openai.side_effect = [mock_llm, mock_vision_llm]

        service = PlantDiagnosisService()

        assert service.llm == mock_llm
        assert service.vision_llm == mock_vision_llm
        assert service.app is not None
=======
"""
Tests for plant diagnosis API
"""

import pytest
from unittest.mock import patch, AsyncMock, Mock
from fastapi.testclient import TestClient
from io import BytesIO
from PIL import Image

from src.main import app
from src.diagnosis.service import PlantDiagnosisService


client = TestClient(app)


def create_test_image() -> BytesIO:
    """Create a simple test image for testing"""
    image = Image.new("RGB", (200, 200), color="green")
    img_buffer = BytesIO()
    image.save(img_buffer, format="JPEG")
    img_buffer.seek(0)
    return img_buffer


@pytest.mark.asyncio
class TestDiagnoseAPI:
    def test_health_check_endpoint(self):
        """Test the health check endpoint"""
        with patch(
            "app.services.plant_diagnosis.get_diagnosis_service"
        ) as mock_get_service:
            mock_service = Mock()
            mock_get_service.return_value = mock_service

            response = client.get("/diagnose/health")
            assert response.status_code == 200
            assert response.json()["status"] == "healthy"

    def test_diagnose_invalid_file_type(self):
        """Test diagnosis with invalid file type"""
        # Create a text file instead of image
        files = {"file": ("test.txt", "Hello world", "text/plain")}

        response = client.post("/diagnose/", files=files)
        assert response.status_code == 400
        assert "Invalid file type" in response.json()["detail"]

    @patch("app.services.plant_diagnosis.get_diagnosis_service")
    async def test_diagnose_success(self, mock_get_service):
        """Test successful plant diagnosis"""
        # Mock the diagnosis service
        mock_service = AsyncMock()
        mock_service.diagnose_plant.return_value = {
            "plant_name": "Monstera Deliciosa",
            "condition": "Healthy",
            "detail_diagnosis": "This plant shows excellent health with vibrant green leaves and proper growth patterns.",
            "action_plan": [
                {"id": 1, "action": "Continue current watering schedule"},
                {"id": 2, "action": "Maintain bright, indirect light"},
                {"id": 3, "action": "Monitor for pest activity monthly"},
            ],
        }
        mock_get_service.return_value = mock_service

        # Create test image
        img_buffer = create_test_image()
        files = {"file": ("plant.jpg", img_buffer, "image/jpeg")}

        response = client.post("/diagnose/", files=files)

        assert response.status_code == 200
        data = response.json()
        assert data["plant_name"] == "Monstera Deliciosa"
        assert data["condition"] == "Healthy"
        assert len(data["action_plan"]) == 3
        assert data["action_plan"][0]["action"] == "Continue current watering schedule"

    @patch("app.services.plant_diagnosis.get_diagnosis_service")
    async def test_diagnose_service_error(self, mock_get_service):
        """Test diagnosis with service error"""
        # Mock service to return error
        mock_service = AsyncMock()
        mock_service.diagnose_plant.return_value = {
            "error": "validation_failed",
            "message": "Image does not contain a plant",
        }
        mock_get_service.return_value = mock_service

        # Create test image
        img_buffer = create_test_image()
        files = {"file": ("plant.jpg", img_buffer, "image/jpeg")}

        response = client.post("/diagnose/", files=files)

        assert response.status_code == 200
        data = response.json()
        assert data["error"] == "validation_failed"
        assert "does not contain a plant" in data["message"]

    def test_diagnose_file_too_large(self):
        """Test diagnosis with oversized file"""
        # Create a large dummy file (simulate 11MB)
        large_content = b"0" * (11 * 1024 * 1024)  # 11MB
        files = {"file": ("large.jpg", large_content, "image/jpeg")}

        response = client.post("/diagnose/", files=files)
        assert response.status_code == 400
        assert "File too large" in response.json()["detail"]


@pytest.mark.asyncio
class TestPlantDiagnosisService:
    @patch("app.services.plant_diagnosis.settings")
    def test_service_initialization_without_api_key(self, mock_settings):
        """Test service fails without OpenAI API key"""
        mock_settings.OPENAI_API_KEY = None

        with pytest.raises(ValueError, match="OPENAI_API_KEY not configured"):
            PlantDiagnosisService()

    @patch("app.services.plant_diagnosis.settings")
    @patch("app.services.plant_diagnosis.ChatOpenAI")
    def test_service_initialization_success(self, mock_chat_openai, mock_settings):
        """Test successful service initialization"""
        mock_settings.OPENAI_API_KEY = "test-key"
        mock_settings.OPENAI_MODEL = "gpt-4o"
        mock_settings.OPENAI_VISION_MODEL = "gpt-4o"
        mock_settings.OPENAI_MAX_TOKENS = 1500
        mock_settings.OPENAI_TEMPERATURE = 0.1

        # Mock ChatOpenAI instances
        mock_llm = Mock()
        mock_vision_llm = Mock()
        mock_chat_openai.side_effect = [mock_llm, mock_vision_llm]

        service = PlantDiagnosisService()

        assert service.llm == mock_llm
        assert service.app is not None
>>>>>>> a291ef22
<|MERGE_RESOLUTION|>--- conflicted
+++ resolved
@@ -1,147 +1,3 @@
-<<<<<<< HEAD
-"""
-Tests for plant diagnosis API
-"""
-
-import pytest
-from unittest.mock import patch, AsyncMock, Mock
-from fastapi.testclient import TestClient
-from io import BytesIO
-from PIL import Image
-
-from app.main import app
-from app.services.plant_diagnosis import PlantDiagnosisService
-
-
-client = TestClient(app)
-
-
-def create_test_image() -> BytesIO:
-    """Create a simple test image for testing"""
-    image = Image.new("RGB", (200, 200), color="green")
-    img_buffer = BytesIO()
-    image.save(img_buffer, format="JPEG")
-    img_buffer.seek(0)
-    return img_buffer
-
-
-@pytest.mark.asyncio
-class TestDiagnoseAPI:
-    def test_health_check_endpoint(self):
-        """Test the health check endpoint"""
-        with patch(
-            "app.services.plant_diagnosis.get_diagnosis_service"
-        ) as mock_get_service:
-            mock_service = Mock()
-            mock_get_service.return_value = mock_service
-
-            response = client.get("/diagnose/health")
-            assert response.status_code == 200
-            assert response.json()["status"] == "healthy"
-
-    def test_diagnose_invalid_file_type(self):
-        """Test diagnosis with invalid file type"""
-        # Create a text file instead of image
-        files = {"file": ("test.txt", "Hello world", "text/plain")}
-
-        response = client.post("/diagnose/", files=files)
-        assert response.status_code == 400
-        assert "Invalid file type" in response.json()["detail"]
-
-    @patch("app.services.plant_diagnosis.get_diagnosis_service")
-    async def test_diagnose_success(self, mock_get_service):
-        """Test successful plant diagnosis"""
-        # Mock the diagnosis service
-        mock_service = AsyncMock()
-        mock_service.diagnose_plant.return_value = {
-            "plant_name": "Monstera Deliciosa",
-            "condition": "Healthy",
-            "detail_diagnosis": "This plant shows excellent health with vibrant green leaves and proper growth patterns.",
-            "action_plan": [
-                {"id": 1, "action": "Continue current watering schedule"},
-                {"id": 2, "action": "Maintain bright, indirect light"},
-                {"id": 3, "action": "Monitor for pest activity monthly"},
-            ],
-        }
-        mock_get_service.return_value = mock_service
-
-        # Create test image
-        img_buffer = create_test_image()
-        files = {"file": ("plant.jpg", img_buffer, "image/jpeg")}
-
-        response = client.post("/diagnose/", files=files)
-
-        assert response.status_code == 200
-        data = response.json()
-        assert data["plant_name"] == "Monstera Deliciosa"
-        assert data["condition"] == "Healthy"
-        assert len(data["action_plan"]) == 3
-        assert data["action_plan"][0]["action"] == "Continue current watering schedule"
-
-    @patch("app.services.plant_diagnosis.get_diagnosis_service")
-    async def test_diagnose_service_error(self, mock_get_service):
-        """Test diagnosis with service error"""
-        # Mock service to return error
-        mock_service = AsyncMock()
-        mock_service.diagnose_plant.return_value = {
-            "error": "validation_failed",
-            "message": "Image does not contain a plant",
-        }
-        mock_get_service.return_value = mock_service
-
-        # Create test image
-        img_buffer = create_test_image()
-        files = {"file": ("plant.jpg", img_buffer, "image/jpeg")}
-
-        response = client.post("/diagnose/", files=files)
-
-        assert response.status_code == 200
-        data = response.json()
-        assert data["error"] == "validation_failed"
-        assert "does not contain a plant" in data["message"]
-
-    def test_diagnose_file_too_large(self):
-        """Test diagnosis with oversized file"""
-        # Create a large dummy file (simulate 11MB)
-        large_content = b"0" * (11 * 1024 * 1024)  # 11MB
-        files = {"file": ("large.jpg", large_content, "image/jpeg")}
-
-        response = client.post("/diagnose/", files=files)
-        assert response.status_code == 400
-        assert "File too large" in response.json()["detail"]
-
-
-@pytest.mark.asyncio
-class TestPlantDiagnosisService:
-    @patch("app.services.plant_diagnosis.settings")
-    def test_service_initialization_without_api_key(self, mock_settings):
-        """Test service fails without OpenAI API key"""
-        mock_settings.OPENAI_API_KEY = None
-
-        with pytest.raises(ValueError, match="OPENAI_API_KEY not configured"):
-            PlantDiagnosisService()
-
-    @patch("app.services.plant_diagnosis.settings")
-    @patch("app.services.plant_diagnosis.ChatOpenAI")
-    def test_service_initialization_success(self, mock_chat_openai, mock_settings):
-        """Test successful service initialization"""
-        mock_settings.OPENAI_API_KEY = "test-key"
-        mock_settings.OPENAI_MODEL = "gpt-4o"
-        mock_settings.OPENAI_VISION_MODEL = "gpt-4o"
-        mock_settings.OPENAI_MAX_TOKENS = 1500
-        mock_settings.OPENAI_TEMPERATURE = 0.1
-
-        # Mock ChatOpenAI instances
-        mock_llm = Mock()
-        mock_vision_llm = Mock()
-        mock_chat_openai.side_effect = [mock_llm, mock_vision_llm]
-
-        service = PlantDiagnosisService()
-
-        assert service.llm == mock_llm
-        assert service.vision_llm == mock_vision_llm
-        assert service.app is not None
-=======
 """
 Tests for plant diagnosis API
 """
@@ -282,5 +138,4 @@
         service = PlantDiagnosisService()
 
         assert service.llm == mock_llm
-        assert service.app is not None
->>>>>>> a291ef22
+        assert service.app is not None